--- conflicted
+++ resolved
@@ -526,11 +526,7 @@
   return n;
 }
 function P(i, e = [], t = []) {
-<<<<<<< HEAD
   Wt(i, e, t).forEach((s) => {
-=======
-  Gt(i, e, t).forEach((s) => {
->>>>>>> 8aaeed18
     i[s] = i[s].bind(i);
   });
 }
@@ -995,11 +991,7 @@
 }
 class ss extends M {
   constructor() {
-<<<<<<< HEAD
     super(), this.id = "scenes", this.onSceneChangeStart = new l(), this.onSceneChangeComplete = new l(), this.view = new Y(), this.isFirstScene = !0, this.scenes = [], this._sceneModules = /* @__PURE__ */ new Map(), this._lastScene = null, this._defaultLoadMethod = "immediate", this._debugVisible = !1, P(this);
-=======
-    super(), this.id = "scenes", this.onSceneChangeStart = new l(), this.onSceneChangeComplete = new l(), this.view = new X(), this.isFirstScene = !0, this.scenes = [], this._sceneModules = /* @__PURE__ */ new Map(), this._lastScene = null, this._defaultLoadMethod = "immediate", this._debugVisible = !1, P(this);
->>>>>>> 8aaeed18
   }
   setDefaultLoadMethod(e) {
     this._defaultLoadMethod = e;
@@ -1172,13 +1164,8 @@
     return null;
   }
 }
-<<<<<<< HEAD
 var B = /* @__PURE__ */ ((i) => (i.Keyboard = "keyboard", i.Gamepad = "gamepad", i.Mouse = "mouse", i.Touch = "touch", i))(B || {}), it = /* @__PURE__ */ ((i) => (i.General = "general", i.Menu = "menu", i.Game = "game", i))(it || {}), C = /* @__PURE__ */ ((i) => (i.Up = "up", i.Down = "down", i.Left = "left", i.Right = "right", i.Action = "action", i.Next = "next", i.Back = "back", i.Pause = "pause", i.Unpause = "unpause", i.Start = "start", i.Menu = "menu", i))(C || {});
 const is = [
-=======
-var I = /* @__PURE__ */ ((i) => (i.Keyboard = "keyboard", i.Gamepad = "gamepad", i.Mouse = "mouse", i.Touch = "touch", i))(I || {}), st = /* @__PURE__ */ ((i) => (i.General = "general", i.Menu = "menu", i.Game = "game", i))(st || {}), C = /* @__PURE__ */ ((i) => (i.Up = "up", i.Down = "down", i.Left = "left", i.Right = "right", i.Action = "action", i.Next = "next", i.Back = "back", i.Pause = "pause", i.Unpause = "unpause", i.Start = "start", i.Menu = "menu", i))(C || {});
-const ts = [
->>>>>>> 8aaeed18
   C.Up,
   C.Down,
   C.Left,
@@ -1190,13 +1177,8 @@
   C.Menu,
   C.Back,
   C.Next
-<<<<<<< HEAD
 ], Ve = {
   actions: is
-=======
-], je = {
-  actions: ts
->>>>>>> 8aaeed18
 };
 class ns extends M {
   constructor() {
@@ -1266,11 +1248,7 @@
     this._activateController(B.Gamepad), this._activateController(e.gamepad.id), this._activateGamepad(e.gamepad), this.onGamepadConnected.emit(e.gamepad);
   }
   _onGamepadDisconnected(e) {
-<<<<<<< HEAD
     this._deactivateGamepad(e.gamepad.id), this.sendAction(C.Pause), this.onGamepadDisconnected.emit(e.gamepad), this.activeGamepads.size === 0 && this._deactivateController(B.Gamepad);
-=======
-    this._deactivateGamepad(e.gamepad.id), this.sendAction(C.Pause), this.onGamepadDisconnected.emit(e.gamepad), this.activeGamepads.size === 0 && this._deactivateController(I.Gamepad);
->>>>>>> 8aaeed18
   }
 }
 class os extends M {
@@ -2487,11 +2465,7 @@
     }, this.getChildIndex = (t) => this._childMap.has(t) ? super.getChildIndex(t.parent) : super.getChildIndex(t), this.getChildAt = (t) => {
       var s;
       return (s = super.getChildAt(t)) == null ? void 0 : s.getChildAt(0);
-<<<<<<< HEAD
     }, P(this), this.config = Object.assign({ ...gs }, e), this.on("added", this._added), this.on("childAdded", this.handleChildAdded), this.on("childRemoved", this.handleChildRemoved), this.layout();
-=======
-    }, P(this), this.config = Object.assign({ ..._s }, e), this.on("added", this._added), this.on("childAdded", this.handleChildAdded), this.on("childRemoved", this.handleChildRemoved), this.layout();
->>>>>>> 8aaeed18
   }
   get flexChildren() {
     return this._flexChildren;
@@ -2652,7 +2626,6 @@
     let { width: t, height: s } = this.config;
     const { gap: n, flexDirection: o, flexWrap: r, alignItems: a, justifyContent: h } = this.config;
     this.config.flexDirection === "row" && this.config.flexWrap === "nowrap" && e.includes(this.config.justifyContent) ? t = 1 / 0 : this.config.flexDirection === "column" && this.config.flexWrap === "nowrap" && e.includes(this.config.justifyContent) && (s = 1 / 0);
-<<<<<<< HEAD
     let u = [], c = 0, d = 0, v = 0, Z = 0, Fe = 0, Te = 0;
     const j = [], me = this.children.filter(Boolean);
     let J = [], ve = 0;
@@ -2663,18 +2636,6 @@
     }, _t = (_) => o === "row" ? _ : Te, pt = (_) => o === "column" ? _ : Fe, ze = (_, x, y, U) => {
       const w = (U === "row" ? t : s) - (y - x);
       _.forEach(({ index: Ie }, ye) => {
-=======
-    let u = [], c = 0, d = 0, v = 0, Q = 0, Me = 0, Fe = 0;
-    const R = [], ge = this.children.filter(Boolean);
-    let Z = [], me = 0;
-    const ut = (f, x, y) => o === "row" && x + f.width + n > t || o === "column" && y + f.height + n > s, ct = () => {
-      o === "row" ? Me += v + n : Fe += Q + n, c = 0, d = 0, v = 0, Q = 0;
-    }, dt = (f) => {
-      o === "row" ? (c += f.width + n, v = Math.max(v, f.height)) : (d += f.height + n, Q = Math.max(Q, f.width));
-    }, ft = (f) => o === "row" ? f : Fe, _t = (f) => o === "column" ? f : Me, Te = (f, x, y, U) => {
-      const w = (U === "row" ? t : s) - (y - x);
-      f.forEach(({ index: Ue }, ve) => {
->>>>>>> 8aaeed18
         let O = 0;
         switch (h) {
           case "flex-start":
@@ -2697,13 +2658,8 @@
         }
         U === "row" ? j[Ie].x += O : j[Ie].y += O;
       });
-<<<<<<< HEAD
     }, gt = (_, x) => {
       _.forEach((y, U) => {
-=======
-    }, pt = (f, x) => {
-      f.forEach((y, U) => {
->>>>>>> 8aaeed18
         const w = x[U];
         if (w)
           if (o === "row")
@@ -2730,7 +2686,6 @@
             }
       });
     };
-<<<<<<< HEAD
     me.forEach((_, x) => {
       if (!_)
         return;
@@ -2742,19 +2697,6 @@
     });
     const De = this.children.reduce((_, x) => Math.max(_, x.y + x.height), 0);
     this.children.forEach((_) => {
-=======
-    ge.forEach((f, x) => {
-      if (!f)
-        return;
-      const y = f;
-      r === "wrap" && ut(y, c, d) && (Te(Z, me, o === "column" ? d - n : c - n, o), ct(), Z = [], me = c), Z.push({ index: x, width: y.width, height: y.height }), R[x] = { x: ft(c), y: _t(d) }, dt(y);
-    }), Te(Z, me, o === "column" ? d - n : c - n, o), pt(R, ge), u = R, ge.forEach((f, x) => {
-      const y = f, { x: U, y: w } = u[x] || { x: 0, y: 0 };
-      y.position.set(U, w);
-    });
-    const ze = this.children.reduce((f, x) => Math.max(f, x.y + x.height), 0);
-    this.children.forEach((f) => {
->>>>>>> 8aaeed18
       if (this.config.flexDirection === "row")
         switch (this.config.alignItems) {
           case "center":
@@ -4692,15 +4634,9 @@
     }
   }
 };
-<<<<<<< HEAD
 xt.add(Os);
 const b = Ps(new Ds());
 class Us extends M {
-=======
-bt.add(zs);
-const b = xs(new Ts());
-class Ds extends M {
->>>>>>> 8aaeed18
   /**
    * Creates a new AudioManager instance.
    * @param {string} id - The ID of the AudioManager. Default is 'AudioManager'.
@@ -4875,11 +4811,7 @@
     const n = this._channels.get(t);
     if (n) {
       e = this._verifySoundId(e);
-<<<<<<< HEAD
       const o = n.add(e, new Ne(e, n, this)), r = await b.play(e, s);
-=======
-      const o = n.add(e, new Ye(e, n, this)), r = await b.play(e, s);
->>>>>>> 8aaeed18
       return o.media = r, (s == null ? void 0 : s.volume) !== void 0 && (r.volume = s.volume, o.onStart.connect(() => {
       }), o.onEnd.connect(() => {
       })), o.isPlaying = !0, o;
@@ -5616,13 +5548,8 @@
 const ai = F.Collector, hi = F.CollectorArray, li = F.CollectorLast, ui = F.CollectorUntil0, ci = F.CollectorWhile0, di = F.SignalConnections;
 export {
   C as Action,
-<<<<<<< HEAD
   it as ActionContext,
   ls as Animated,
-=======
-  st as ActionContext,
-  as as Animated,
->>>>>>> 8aaeed18
   g as Application,
   es as AssetsPlugin,
   Cs as AudioChannel,
@@ -5657,7 +5584,6 @@
   ni as Scene,
   ss as SceneManagerPlugin,
   l as Signal,
-<<<<<<< HEAD
   di as SignalConnections,
   bs as SpineAnimation,
   Qt as StorageAdapter,
@@ -5697,47 +5623,6 @@
   Xt as pixiVersion,
   ee as pluck,
   te as resolvePadding,
-=======
-  ui as SignalConnections,
-  ys as SpineAnimation,
-  qt as StorageAdapter,
-  Wt as Store,
-  ne as UICanvas,
-  Xe as UICanvasConfigKeys,
-  Jt as WebEventsPlugin,
-  N as WithSignals,
-  P as bindAllMethods,
-  Vt as bindMethods,
-  xe as capitalize,
-  Ws as capitalizeWords,
-  Ns as checkAndInvokeMethod,
-  Xs as clamp,
-  Ce as coreFunctionRegistry,
-  tt as coreSignalRegistry,
-  Zs as create,
-  Nt as createContainer,
-  Bt as createQueue,
-  Ks as debounce,
-  It as delay,
-  we as ensurePadding,
-  Ze as env,
-  se as getDynamicModuleFromImportListItem,
-  et as getLastMapEntry,
-  Re as getPreviousMapEntry,
-  jt as getSheetLikeString,
-  Us as i18nPlugin,
-  W as isDev,
-  Qs as isMobile,
-  Gs as isProduction,
-  Je as isPromise,
-  qs as isRetina,
-  Ys as lerp,
-  ei as mixin,
-  j as omitKeys,
-  Kt as pixiVersion,
-  J as pluck,
-  ee as resolvePadding,
->>>>>>> 8aaeed18
   D as resolvePointLike,
   Re as resolveSizeLike,
   Yt as sayHello,
