--- conflicted
+++ resolved
@@ -1,17 +1,13 @@
-<<<<<<< HEAD
-import { create, LocalStorageAdapter } from 'dill-pixel';
-=======
-import { Application, LocalStorageAdapter, create } from 'dill-pixel';
->>>>>>> 8aaeed18
+import { Application, create, LocalStorageAdapter } from 'dill-pixel';
 
 import EN from '@/locales/en';
 import { ExampleOutliner } from './ui/ExampleOutliner';
 import manifest from './assets.json';
-import type { FirebaseAdapter } from '@dill-pixel/storage-adapter-firebase';
-
-class V8Application extends Application {
-  get firebase(): FirebaseAdapter {
-    return this.store.getAdapter('firebase') as FirebaseAdapter;
+import { IFirebaseAdapter } from '@dill-pixel/storage-adapter-firebase';
+
+export class V8Application extends Application {
+  get firebase(): IFirebaseAdapter {
+    return this.store.getAdapter('firebase') as unknown as IFirebaseAdapter;
   }
 }
 
@@ -37,38 +33,6 @@
       background: {
         bundles: ['audio', 'spine'],
       },
-<<<<<<< HEAD
-      autoLoad: false,
-    },
-  ],
-  storageAdapters: [{ id: 'local', module: LocalStorageAdapter, options: { namespace: 'v8app' } }],
-  scenes: [
-    { id: 'assets', debugLabel: 'Assets', namedExport: 'AssetScene', module: () => import('@/scenes/AssetScene') },
-    {
-      id: 'audio',
-      debugLabel: 'Audio',
-      namedExport: 'AudioScene',
-      module: () => import('@/scenes/AudioScene'),
-    },
-    {
-      id: 'voiceover',
-      debugLabel: 'Voiceover / Captions',
-      namedExport: 'VoiceoverScene',
-      module: () => import('@/scenes/VoiceoverScene'),
-    },
-    {
-      id: 'focus',
-      debugLabel: 'Focus Management',
-      namedExport: 'FocusScene',
-      module: () => import('@/scenes/FocusScene'),
-    },
-    {
-      id: 'popups',
-      debugLabel: 'Popup Management',
-      namedExport: 'PopupScene',
-      module: () => import('@/scenes/PopupScene'),
-=======
->>>>>>> 8aaeed18
     },
     plugins: [
       {
@@ -108,6 +72,12 @@
     ],
     scenes: [
       {
+        id: 'assets',
+        debugLabel: 'Assets',
+        namedExport: 'AssetScene',
+        module: () => import('@/scenes/AssetScene'),
+      },
+      {
         id: 'audio',
         debugLabel: 'Audio',
         namedExport: 'AudioScene',
@@ -124,6 +94,12 @@
         debugLabel: 'Focus Management',
         namedExport: 'FocusScene',
         module: () => import('@/scenes/FocusScene'),
+      },
+      {
+        id: 'firebase',
+        debugLabel: 'Firebase Adapter',
+        namedExport: 'FirebaseAdapterScene',
+        module: () => import('@/scenes/FirebaseAdapterScene'),
       },
       {
         id: 'popups',
@@ -202,12 +178,6 @@
             bundles: ['spine', 'game'],
           },
         },
-      },
-      {
-        id: 'firebase',
-        debugLabel: 'Firebase Storage Adapter',
-        namedExport: 'FirebaseAdapterScene',
-        module: () => import('@/scenes/FirebaseAdapterScene'),
       },
     ],
     i18n: {
