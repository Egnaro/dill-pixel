--- conflicted
+++ resolved
@@ -1,8 +1,4 @@
-<<<<<<< HEAD
-export {}
-=======
 export const PACKAGE_NAME: string = "html-living-framework";
 export const PACKAGE_VERSION: string = "2.0.4";
 export const GIT_BRANCH: string | undefined = "main";
-export const GIT_COMMIT: string | undefined = "063e00d71d932008481fa32a3bd582364c8e5d22";
->>>>>>> 481983d8
+export const GIT_COMMIT: string | undefined = "063e00d71d932008481fa32a3bd582364c8e5d22";